--- conflicted
+++ resolved
@@ -595,11 +595,7 @@
     user_session.job_create(
         prec, name="testjob2", command="run_with_env_vars", variables=variables, run=True, wait=True, cleanup=True
     )
-<<<<<<< HEAD
-    # The job record should have already been deleted
-=======
     # The job, and run records should have already been deleted
->>>>>>> 96af28fc
     assert not user_session.job_list()
     assert not user_session.run_list()
 
