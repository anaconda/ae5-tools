import glob
import os
import pprint
import tarfile
import tempfile
import time
import uuid
from collections import namedtuple
from datetime import datetime

import pytest
import requests

from ae5_tools.api import AEUnexpectedResponseError

from .utils import CMDException, _cmd, _compare_tarfiles


@pytest.fixture(scope="module")
def project_list(user_session):
    return _cmd("project", "list", "--collaborators")


def test_project_info(project_list):
    for rec0 in project_list:
        id = rec0["id"]
        pair = "{}/{}".format(rec0["owner"], rec0["name"])
        rec1 = _cmd("project", "info", id)
        rec2 = _cmd("project", "info", pair)
        rec3 = _cmd("project", "info", f"{pair}/{id}")
        assert all(rec0[k] == v for k, v in rec2.items()), pprint.pformat((rec0, rec2))
        assert all(rec1[k] == v for k, v in rec2.items()), pprint.pformat((rec1, rec2))
        assert rec2 == rec3


def test_project_info_errors(project_list):
    with pytest.raises(CMDException) as excinfo:
        _cmd("project", "info", "testproj1")
    assert "Multiple projects" in str(excinfo.value)
    with pytest.raises(CMDException) as excinfo:
        _cmd("project", "info", "testproj4")
    assert "No projects" in str(excinfo.value)


@pytest.fixture(scope="module")
def resource_profiles(user_session):
    return _cmd("resource-profile", "list")


def test_resource_profiles(resource_profiles):
    for rec in resource_profiles:
        rec2 = _cmd("resource-profile", "info", rec["name"])
        assert rec == rec2
    # Dropping because the * is getting expanded for some reason in the tests
    # with pytest.raises(CMDException) as excinfo:
    #     _cmd('resource-profile', 'info', '*')
    # assert 'Multiple resource profiles found' in str(excinfo.value)
    with pytest.raises(CMDException) as excinfo:
        _cmd("resource-profile", "info", "abcdefg")
    assert "No resource profiles found" in str(excinfo.value)


@pytest.fixture(scope="module")
def editors(user_session):
    return _cmd("editor", "list")


def test_editors(editors):
    for rec in editors:
        assert rec == _cmd("editor", "info", rec["id"])
    assert sum(rec["is_default"].lower() == "true" for rec in editors) == 1
    assert set(rec["id"] for rec in editors).issuperset({"jupyterlab", "notebook"})


@pytest.mark.xfail
def test_endpoints():
    slist = _cmd("endpoint", "list")
    for rec in slist:
        rec2 = _cmd("endpoint", "info", rec["id"])
        assert rec == rec2


def test_samples():
    slist = _cmd("sample", "list")
    assert sum(rec["is_default"].lower() == "true" for rec in slist) == 1
    assert sum(rec["is_template"].lower() == "true" for rec in slist) > 1
    for rec in slist:
        rec2 = _cmd("sample", "info", rec["id"])
        rec3 = _cmd("sample", "info", rec["name"])
        assert rec == rec2 and rec == rec3


def test_sample_clone():
    cname = "NLP-API"
    pname = "testclone"
    rrec1 = _cmd("sample", "clone", cname, "--name", pname)
    with pytest.raises(CMDException) as excinfo:
        _cmd("sample", "clone", cname, "--name", pname)
    rrec2 = _cmd("sample", "clone", cname, "--name", pname, "--make-unique")
    rrec3 = _cmd("sample", "clone", cname)
    _cmd("project", "delete", rrec1["id"])
    _cmd("project", "delete", rrec2["id"])
    _cmd("project", "delete", rrec3["id"])


@pytest.fixture(scope="module")
def cli_project(project_list):
    return next(rec for rec in project_list if rec["name"] == "testproj3")


@pytest.fixture(scope="module")
def cli_revisions(cli_project):
    prec = cli_project
    revs = _cmd("project", "revision", "list", prec["id"])
    return prec, revs


@pytest.fixture(scope="module")
def downloaded_project(user_session, cli_revisions):
    prec, revs = cli_revisions
    with tempfile.TemporaryDirectory() as tempd:
        fname = _cmd("project", "download", prec["id"], table=False).strip()
        assert fname == prec["name"] + ".tar.gz"
        with tarfile.open(fname, "r") as tf:
            tf.extractall(path=tempd)
        dnames = glob.glob(os.path.join(tempd, "*", "anaconda-project.yml"))
        assert len(dnames) == 1
        dname = os.path.dirname(dnames[0])
        yield fname, dname
    for r in _cmd("project", "list"):
        if r["name"].startswith("test_upload"):
            _cmd("project", "delete", r["id"])
    assert not any(r["name"].startswith("test_upload") for r in _cmd("project", "list"))


def test_project_download(downloaded_project):
    pass


def test_project_upload(downloaded_project):
    fname, dname = downloaded_project
    _cmd("project", "upload", fname, "--name", "test_upload1", "--tag", "1.2.3")
    rrec = _cmd("project", "revision", "list", "test_upload1")
    assert len(rrec) == 1
    rev = rrec[0]["name"]
    fname2 = _cmd("project", "download", f"test_upload1:{rev}", table=False).strip()
    assert fname2 == f"test_upload1-{rev}.tar.gz"
    assert os.path.exists(fname2)
    _compare_tarfiles(fname, fname2)
    if rev == "0.0.1":
        pytest.xfail("5.4.1 revision issue")
    assert rev == "1.2.3"


def test_project_upload_as_directory(downloaded_project):
    fname, dname = downloaded_project
    _cmd("project", "upload", dname, "--name", "test_upload2", "--tag", "1.3.4")
    rrec = _cmd("project", "revision", "list", "test_upload2")
    assert len(rrec) == 1
    rev = rrec[0]["name"]
    fname2 = _cmd("project", "download", f"test_upload2:{rev}", table=False).strip()
    assert fname2 == f"test_upload2-{rev}.tar.gz"
    assert os.path.exists(fname2)
    if rev == "0.0.1":
        pytest.xfail("5.4.1 revision issue")
    assert rev == "1.2.3"


def test_project_revisions(cli_revisions):
    prec, revs = cli_revisions
    rev0 = _cmd("project", "revision", "info", prec["id"])
    assert revs[0] == rev0
    rev0 = _cmd("project", "revision", "info", prec["id"] + ":latest")
    assert revs[0] == rev0
    for rev in revs:
        revN = _cmd("project", "revision", "info", prec["id"] + ":" + rev["id"])
        assert rev == revN


def test_project_revision_errors(cli_revisions):
    prec, revs = cli_revisions
    with pytest.raises(CMDException) as excinfo:
        _cmd("project", "revision", "info", "testproj1")
    assert "Multiple projects" in str(excinfo.value)
    with pytest.raises(CMDException) as excinfo:
        _cmd("project", "revision", "info", "testproj4")
    assert "No projects" in str(excinfo.value)
    with pytest.raises(CMDException) as excinfo:
        _cmd("project", "revision", "info", prec["id"] + ":0.*")
    assert "Multiple revisions" in str(excinfo.value)
    with pytest.raises(CMDException) as excinfo:
        _cmd("project", "revision", "info", prec["id"] + ":a.b.c")
    assert "No revisions" in str(excinfo.value)


def test_project_patch(cli_project, editors, resource_profiles):
    prec = cli_project
    old, new = {}, {}
    for what, wlist in (
        ("resource-profile", (r["name"] for r in resource_profiles)),
        ("editor", (e["id"] for e in editors)),
    ):
        old[what] = prec[what.replace("-", "_")]
        new[what] = next(v for v in wlist if v != old)
    cmd0 = ["project", "patch", prec["id"]]
    prec2 = _cmd(*(cmd0 + [f"--{k}={v}" for k, v in new.items()]))
    assert {k: prec2[k.replace("-", "_")] for k in new} == new
    prec3 = _cmd(*(cmd0 + [f"--{k}={v}" for k, v in old.items()]))
    assert {k: prec3[k.replace("-", "_")] for k in old} == old


def test_project_collaborators(cli_project, project_list):
    prec = cli_project
    uname = next(rec["owner"] for rec in project_list if rec["owner"] != prec["owner"])
    id = prec["id"]
    with pytest.raises(CMDException) as excinfo:
        _cmd("project", "collaborator", "info", id, uname)
    assert f"No collaborators found matching id={uname}" in str(excinfo.value)
    clist = _cmd("project", "collaborator", "add", id, uname)
    assert len(clist) == 1
    clist = _cmd("project", "collaborator", "add", id, "everyone", "--group", "--read-only")
    assert len(clist) == 2
    assert all(
        c["id"] == uname
        and c["permission"] == "rw"
        and c["type"] == "user"
        or c["id"] == "everyone"
        and c["permission"] == "r"
        and c["type"] == "group"
        for c in clist
    )
    clist = _cmd("project", "collaborator", "add", id, uname, "--read-only")
    assert len(clist) == 2
    assert all(
        c["id"] == uname
        and c["permission"] == "r"
        and c["type"] == "user"
        or c["id"] == "everyone"
        and c["permission"] == "r"
        and c["type"] == "group"
        for c in clist
    )
    clist = _cmd("project", "collaborator", "remove", id, uname, "everyone")
    assert len(clist) == 0
    with pytest.raises(CMDException) as excinfo:
        clist = _cmd("project", "collaborator", "remove", id, uname)
    assert f"Collaborator(s) not found: {uname}" in str(excinfo.value)


def test_project_activity(cli_project):
    prec = cli_project
    activity = _cmd("project", "activity", prec["id"])
    assert 1 <= len(activity) <= 10
    activity2 = _cmd("project", "activity", "--latest", prec["id"])
    assert activity[0] == activity2
    activity3 = _cmd("project", "activity", "--limit", "1", prec["id"])
    assert activity[0] == activity3[0]
    with pytest.raises(CMDException) as excinfo:
        _cmd("project", "activity", "--latest", "--all", prec["id"])
    with pytest.raises(CMDException) as excinfo:
        _cmd("project", "activity", "--limit", "2", "--all", prec["id"])
    with pytest.raises(CMDException) as excinfo:
        _cmd("project", "activity", "--latest", "--limit", "2", prec["id"])


@pytest.fixture(scope="module")
def cli_session(cli_project):
    prec = cli_project
    srec = _cmd("session", "start", f'{prec["owner"]}/{prec["name"]}')
    srec2 = _cmd("session", "restart", srec["id"], "--wait")
    assert not any(r["id"] == srec["id"] for r in _cmd("session", "list"))
    yield prec, srec2
    _cmd("session", "stop", srec2["id"])
    assert not any(r["id"] == srec2["id"] for r in _cmd("session", "list"))


def test_session(cli_session):
    prec, srec = cli_session
    assert srec["owner"] == prec["owner"], srec
    assert srec["name"] == prec["name"], srec
    # Ensure that the session can be retrieved by its project ID as well
    srec2 = _cmd("session", "info", f'{srec["owner"]}/*/{prec["id"]}')
    assert srec2["id"] == srec["id"]
    endpoint = srec["id"].rsplit("-", 1)[-1]
    sdata = _cmd("call", "/", f"--endpoint={endpoint}", table=False)
    assert "Jupyter Notebook requires JavaScript." in sdata, sdata


def test_project_sessions(cli_session):
    prec, srec = cli_session
    slist = _cmd("project", "sessions", prec["id"])
    assert len(slist) == 1 and slist[0]["id"] == srec["id"]


def test_session_branches(cli_session):
    prec, srec = cli_session
    branches = _cmd("session", "branches", prec["id"])
    bdict = {r["branch"]: r["sha1"] for r in branches}
    assert set(bdict) == {"local", "origin/local", "master"}, branches
    assert bdict["local"] == bdict["master"], branches


def test_session_before_changes(cli_session):
    prec, srec = cli_session
    changes1 = _cmd("session", "changes", prec["id"])
    changes1 = [c for c in changes1 if c["path"] != ".projectignore"]
    assert changes1 == [], changes1
    changes2 = _cmd("session", "changes", "--master", prec["id"])
    changes2 = [c for c in changes1 if c["path"] != ".projectignore"]
    assert changes2 == [], changes2


<<<<<<< HEAD
=======
# TODO: 5.6.1 is generating cookie too large errors.
@pytest.mark.xfail
>>>>>>> 96af28fc
@pytest.fixture(scope="module")
def cli_deployment(cli_project):
    prec = cli_project
    dname = "testdeploy"
    ename = "testendpoint"
    drec = _cmd(
        "project",
        "deploy",
        f'{prec["owner"]}/{prec["name"]}',
        "--name",
        dname,
        "--endpoint",
        ename,
        "--command",
        "default",
        "--private",
    )
    drec2 = _cmd("deployment", "restart", drec["id"], "--wait")
    assert not any(r["id"] == drec["id"] for r in _cmd("deployment", "list"))
    yield prec, drec2
    _cmd("deployment", "stop", drec2["id"])
    assert not any(r["id"] == drec2["id"] for r in _cmd("deployment", "list"))


# TODO: 5.6.1 is generating cookie too large 400 failures.
@pytest.mark.xfail
def test_deploy(cli_deployment):
    prec, drec = cli_deployment
    assert drec["owner"] == prec["owner"], drec
    assert drec["project_name"] == prec["name"], drec
    for attempt in range(3):
        try:
            ldata = _cmd("call", "/", "--endpoint", drec["endpoint"], table=False)
            break
        except AEUnexpectedResponseError:
            time.sleep(attempt * 10)
            pass
    else:
        raise RuntimeError("Could not get the endpoint to respond")
    assert ldata.strip() == "Hello Anaconda Enterprise!", ldata


def test_project_deployments(cli_deployment):
    prec, drec = cli_deployment
    dlist = _cmd("project", "deployments", prec["id"])
    assert len(dlist) == 1 and dlist[0]["id"] == drec["id"]


def test_deploy_patch(cli_deployment):
    prec, drec = cli_deployment
    flag = "--private" if drec["public"].lower() == "true" else "--public"
    drec2 = _cmd("deployment", "patch", flag, drec["id"])
    assert drec2["public"] != drec["public"]
    flag = "--private" if drec2["public"].lower() == "true" else "--public"
    drec3 = _cmd("deployment", "patch", flag, drec["id"])
    assert drec3["public"] == drec["public"]


def test_deploy_token(user_session, cli_deployment):
    prec, drec = cli_deployment
    token = _cmd("deployment", "token", drec["id"], table=False).strip()
    resp = requests.get(
        f'https://{drec["endpoint"]}.' + user_session.hostname,
        headers={"Authorization": f"Bearer {token}"},
        verify=False,
    )
    assert resp.status_code == 200
    assert resp.text.strip() == "Hello Anaconda Enterprise!", resp.text


def test_deploy_logs(cli_deployment):
    prec, drec = cli_deployment
    id = drec["id"]
    app_prefix = "anaconda-app-" + id.rsplit("-", 1)[-1] + "-"
    app_logs = _cmd("deployment", "logs", id, table=False)
    event_logs = _cmd("deployment", "logs", id, "--events", table=False)
    proxy_logs = _cmd("deployment", "logs", id, "--proxy", table=False)
    assert "The project is ready to run commands." in app_logs
    assert app_prefix in event_logs, event_logs
    assert "App Proxy is fully operational!" in proxy_logs, proxy_logs


# TODO: 5.6.1 appears to allow duplicate endpoints.  Disabling this test until resolved.
@pytest.mark.xfail
def test_deploy_duplicate(cli_deployment):
    prec, drec = cli_deployment
    dname = drec["name"] + "-dup"
    with pytest.raises(CMDException) as excinfo:
        _cmd(
            "project",
            "deploy",
            prec["id"],
            "--name",
            dname,
            "--endpoint",
            drec["endpoint"],
            "--command",
            "default",
            "--private",
            "--wait",
        )
    assert f'endpoint "{drec["endpoint"]}" is already in use' in str(excinfo.value)
    assert not any(r["name"] == dname for r in _cmd("deployment", "list"))


def test_deploy_collaborators(cli_deployment):
    uname = "tooltest2"
    prec, drec = cli_deployment
    clist = _cmd("deployment", "collaborator", "list", drec["id"])
    assert len(clist) == 0
    clist = _cmd("deployment", "collaborator", "add", drec["id"], uname)
    assert len(clist) == 1
    clist = _cmd("deployment", "collaborator", "add", drec["id"], "everyone", "--group")
    assert len(clist) == 2
    clist = _cmd("deployment", "collaborator", "add", drec["id"], uname)
    assert len(clist) == 2
    assert all(
        c["id"] == uname and c["type"] == "user" or c["id"] == "everyone" and c["type"] == "group" for c in clist
    )
    for crec in clist:
        crec2 = _cmd("deployment", "collaborator", "info", drec["id"], crec["id"])
        assert crec2["id"] == crec["id"] and crec2["type"] == crec["type"]
    clist = _cmd("deployment", "collaborator", "remove", drec["id"], uname, "everyone")
    assert len(clist) == 0
    with pytest.raises(CMDException) as excinfo:
        clist = _cmd("deployment", "collaborator", "remove", drec["id"], uname)
    assert f"Collaborator(s) not found: {uname}" in str(excinfo.value)


def test_deploy_broken(cli_deployment):
    prec, drec = cli_deployment
    dname = drec["name"] + "-broken"
    with pytest.raises(CMDException) as excinfo:
        _cmd("project", "deploy", prec["id"], "--name", dname, "--command", "broken", "--private", "--stop-on-error")
    assert "Error completing deployment start: App failed to run" in str(excinfo.value)
    assert not any(r["name"] == dname for r in _cmd("deployment", "list"))


def test_k8s_node(user_session):
    user_session.disconnect()
    nlist = _cmd("node", "list")
    for nrec in nlist:
        nrec2 = _cmd("node", "info", nrec["name"])
        assert nrec2["name"] == nrec["name"]


def test_k8s_pod(user_session, cli_session, cli_deployment):
    _, srec = cli_session
    _, drec = cli_deployment
    plist = _cmd("pod", "list")
    assert any(prec["id"] == srec["id"] for prec in plist)
    assert any(prec["id"] == drec["id"] for prec in plist)
    for prec in plist:
        prec2 = _cmd("pod", "info", prec["id"])
        assert prec2["id"] == prec["id"]
    srec2 = _cmd("session", "info", srec["id"], "--k8s")
    assert srec2["id"] == srec["id"]
    drec2 = _cmd("deployment", "info", drec["id"], "--k8s")
    assert drec2["id"] == drec["id"]


def test_job_run1(cli_project):
    prec = cli_project
    _cmd("job", "create", prec["id"], "--name", "testjob1", "--command", "run", "--run", "--wait")
    jrecs = _cmd("job", "list")
    assert len(jrecs) == 1, jrecs
    rrecs = _cmd("run", "list")
    assert len(rrecs) == 1, rrecs
    ldata1 = _cmd("run", "log", rrecs[0]["id"], table=False)
    assert ldata1.strip().endswith("Hello Anaconda Enterprise!"), repr(ldata1)
    _cmd("job", "create", prec["id"], "--name", "testjob1", "--make-unique", "--command", "run", "--run", "--wait")
    jrecs = _cmd("job", "list")
    assert len(jrecs) == 2, jrecs
    jrecs2 = _cmd("project", "jobs", prec["id"])
    assert {r["id"]: r for r in jrecs} == {r["id"]: r for r in jrecs2}
    rrecs = _cmd("run", "list")
    assert len(rrecs) == 2, rrecs
    rrecs2 = _cmd("project", "runs", prec["id"])
    assert {r["id"]: r for r in rrecs} == {r["id"]: r for r in rrecs2}
    for rrec in rrecs:
        _cmd("run", "delete", rrec["id"])
    for jrec in jrecs:
        _cmd("job", "delete", jrec["id"])
    assert not _cmd("job", "list")
    assert not _cmd("run", "list")


def test_job_run2(cli_project):
    prec = cli_project
    # Test cleanup mode and variables in jobs
    variables = {"INTEGRATION_TEST_KEY_1": "value1", "INTEGRATION_TEST_KEY_2": "value2"}
    cmd = ["project", "run", prec["id"], "--command", "run_with_env_vars", "--name", "testjob2"]
    for k, v in variables.items():
        cmd.extend(("--variable", f"{k}={v}"))
    _cmd(*cmd)
    # The job record should have already been deleted
    assert not _cmd("job", "list")
    rrecs = _cmd("run", "list")
<<<<<<< HEAD
    assert len(rrecs) == 1, rrecs
    ldata2 = _cmd("run", "log", rrecs[0]["id"], table=False)
    # Confirm that the environment variables were passed through
    outvars = dict(
        line.strip().replace(" ", "").split(":", 1)
        for line in ldata2.splitlines()
        if line.startswith("INTEGRATION_TEST_KEY_")
    )
    assert variables == outvars, outvars
    _cmd("run", "delete", rrecs[0]["id"])
    assert not _cmd("run", "list")
=======
    assert len(rrecs) == 0, rrecs
>>>>>>> 96af28fc


def test_login_time(admin_session, user_session):
    # The current login time should be before the present
    now = datetime.now()
    _cmd("project", "list")
    user_list = _cmd("user", "list")
    urec = next((r for r in user_list if r["username"] == user_session.username), None)
    assert urec is not None
    ltm1 = datetime.strptime(urec["lastLogin"], "%Y-%m-%d %H:%M:%S.%f")
    assert ltm1 < now
    # No more testing here, because we want to preserve the existing sessions


def test_realm_roles(admin_session):
    _cmd("project", "list")
    user_list = _cmd("user", "list")

    # Validate realms roles are present on the user
    assert "realm_roles" in user_list[0]<|MERGE_RESOLUTION|>--- conflicted
+++ resolved
@@ -310,11 +310,8 @@
     assert changes2 == [], changes2
 
 
-<<<<<<< HEAD
-=======
 # TODO: 5.6.1 is generating cookie too large errors.
 @pytest.mark.xfail
->>>>>>> 96af28fc
 @pytest.fixture(scope="module")
 def cli_deployment(cli_project):
     prec = cli_project
@@ -513,21 +510,7 @@
     # The job record should have already been deleted
     assert not _cmd("job", "list")
     rrecs = _cmd("run", "list")
-<<<<<<< HEAD
-    assert len(rrecs) == 1, rrecs
-    ldata2 = _cmd("run", "log", rrecs[0]["id"], table=False)
-    # Confirm that the environment variables were passed through
-    outvars = dict(
-        line.strip().replace(" ", "").split(":", 1)
-        for line in ldata2.splitlines()
-        if line.startswith("INTEGRATION_TEST_KEY_")
-    )
-    assert variables == outvars, outvars
-    _cmd("run", "delete", rrecs[0]["id"])
-    assert not _cmd("run", "list")
-=======
     assert len(rrecs) == 0, rrecs
->>>>>>> 96af28fc
 
 
 def test_login_time(admin_session, user_session):
