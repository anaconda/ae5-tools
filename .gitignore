--- conflicted
+++ resolved
@@ -67,10 +67,8 @@
 *.ipynb
 *.tar.gz
 .idea/
-<<<<<<< HEAD
 
 # ides
 .vscode
-=======
+
 test_vars.sh
->>>>>>> c3c6e2bc
